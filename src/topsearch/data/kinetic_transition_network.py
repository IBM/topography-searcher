--- conflicted
+++ resolved
@@ -148,29 +148,12 @@
         # Get transition state data out of the network
         ts_data = np.empty((0, 3), dtype=object)
         ts_coords = np.empty((0, ndim), dtype=object)
-<<<<<<< HEAD
-        for node1, node2 in self.G.edges():
-            try:
-                print(self.G[node1][node2])
-                e =  self.G[node1][node2]['energy']
-                if not hasattr(e, '__iter__'):
-                    e = [e]
-                ts_data = np.append(
-                    ts_data,
-                    [[node1, node2, e[0]]], axis=0)
-                ts_coords = np.append(
-                    ts_coords, [self.G[node1][node2]['coords']], axis=0)
-            except:
-                print(f"Transition state failed on ", node1, node2)
-                traceback.print_exc()
-=======
         for node1, node2, edge_idx in self.G.edges:
             ts_data = np.append(
                 ts_data,
                 [[node1, node2, self.G[node1][node2][edge_idx]['energy']]], axis=0)
             ts_coords = np.append(
                 ts_coords, [self.G[node1][node2][edge_idx]['coords']], axis=0)
->>>>>>> 7fab0ff1
         # Write stationary point data and pairlist
         np.savetxt(f"ts.data{text_string}",
                    ts_data, fmt='%i %i %8.5f')
@@ -184,17 +167,10 @@
         """ Returns G network from files that resulted from dump_network """
 
         # Get the data back from files
-<<<<<<< HEAD
         minima_data = np.loadtxt(f"{text_path}min.data{text_string}", ndmin=2)
         minima_coords = np.loadtxt(f"{text_path}min.coords{text_string}", ndmin=2)
         ts_data = np.loadtxt(f"{text_path}ts.data{text_string}", ndmin=2)
         ts_coords = np.loadtxt(f"{text_path}ts.coords{text_string}", ndmin=2)
-=======
-        minima_data = np.loadtxt(f"{text_path}min.data{text_string}", ndmin = 2) # ndmin makes sure cases with single minima or ts are loaded well
-        minima_coords = np.loadtxt(f"{text_path}min.coords{text_string}", ndmin = 2)
-        ts_data = np.loadtxt(f"{text_path}ts.data{text_string}", ndmin = 2)
-        ts_coords = np.loadtxt(f"{text_path}ts.coords{text_string}", ndmin = 2)
->>>>>>> 7fab0ff1
         self.pairlist = np.loadtxt(f"{text_path}pairlist{text_string}",
                                    ndmin=2, dtype=int)
 
