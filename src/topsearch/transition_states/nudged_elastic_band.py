--- conflicted
+++ resolved
@@ -6,14 +6,10 @@
 import numpy as np
 from nptyping import NDArray
 from topsearch.minimisation import lbfgs
-<<<<<<< HEAD
 from topsearch.data.coordinates import MolecularCoordinates, StandardCoordinates
 from topsearch.potentials.potential import Potential
-
-=======
-from topsearch.data.coordinates import MolecularCoordinates
 import traceback
->>>>>>> 337b68a7
+
 
 class NudgedElasticBand:
 
